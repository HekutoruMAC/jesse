--- conflicted
+++ resolved
@@ -33,13 +33,8 @@
             'leverage': p.leverage,
             'opened_at': p.opened_at,
             'qty': p.qty,
-<<<<<<< HEAD
-            'value': round(p.value, 2),
-            'entry': p.entry_price if p.is_open else None,
-=======
             'value': jh.round_or_none(p.value, 2),
             'entry': jh.round_or_none(p.entry_price, 2) if p.is_open else None,
->>>>>>> 74910551
             'current_price': p.current_price,
             'liquidation_price': p.liquidation_price,
             'pnl': p.pnl,
