from playhouse.postgres_ext import PostgresqlExtDatabase
from typing import Dict, List

import jesse.helpers as jh
from jesse.services.env import ENV_VALUES

<<<<<<< HEAD
if not jh.is_unit_testing() and jh.is_jesse_project():
    # connect to the database
    db = PostgresqlExtDatabase(
        ENV_VALUES['POSTGRES_NAME'],
        user=ENV_VALUES['POSTGRES_USERNAME'],
        password=ENV_VALUES['POSTGRES_PASSWORD'],
        host=ENV_VALUES['POSTGRES_HOST'],
        port=int(ENV_VALUES['POSTGRES_PORT'])
    )
=======
if not jh.is_unit_testing():

    keepalive_kwargs = {
        "keepalives": 1,
        "keepalives_idle": 60,
        "keepalives_interval": 10,
        "keepalives_count": 5
    }

    # connect to the database
    db = PostgresqlExtDatabase(jh.get_config('env.databases.postgres_name'),
                               user=jh.get_config('env.databases.postgres_username'),
                               password=jh.get_config('env.databases.postgres_password'),
                               host=str(jh.get_config('env.databases.postgres_host')),
                               port=int(jh.get_config('env.databases.postgres_port')),
                               **keepalive_kwargs)
>>>>>>> f89b34d7


    def close_connection() -> None:
        db.close()


    # connect
    db.connect()
else:
    db = None


def store_candles(candles: List[Dict]) -> None:
    from jesse.models import Candle

    Candle.insert_many(candles).on_conflict_ignore().execute()<|MERGE_RESOLUTION|>--- conflicted
+++ resolved
@@ -4,19 +4,8 @@
 import jesse.helpers as jh
 from jesse.services.env import ENV_VALUES
 
-<<<<<<< HEAD
+
 if not jh.is_unit_testing() and jh.is_jesse_project():
-    # connect to the database
-    db = PostgresqlExtDatabase(
-        ENV_VALUES['POSTGRES_NAME'],
-        user=ENV_VALUES['POSTGRES_USERNAME'],
-        password=ENV_VALUES['POSTGRES_PASSWORD'],
-        host=ENV_VALUES['POSTGRES_HOST'],
-        port=int(ENV_VALUES['POSTGRES_PORT'])
-    )
-=======
-if not jh.is_unit_testing():
-
     keepalive_kwargs = {
         "keepalives": 1,
         "keepalives_idle": 60,
@@ -25,14 +14,14 @@
     }
 
     # connect to the database
-    db = PostgresqlExtDatabase(jh.get_config('env.databases.postgres_name'),
-                               user=jh.get_config('env.databases.postgres_username'),
-                               password=jh.get_config('env.databases.postgres_password'),
-                               host=str(jh.get_config('env.databases.postgres_host')),
-                               port=int(jh.get_config('env.databases.postgres_port')),
-                               **keepalive_kwargs)
->>>>>>> f89b34d7
-
+    db = PostgresqlExtDatabase(
+        ENV_VALUES['POSTGRES_NAME'],
+        user=ENV_VALUES['POSTGRES_USERNAME'],
+        password=ENV_VALUES['POSTGRES_PASSWORD'],
+        host=ENV_VALUES['POSTGRES_HOST'],
+        port=int(ENV_VALUES['POSTGRES_PORT']),
+        **keepalive_kwargs
+    )
 
     def close_connection() -> None:
         db.close()
