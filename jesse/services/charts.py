--- conflicted
+++ resolved
@@ -13,7 +13,6 @@
 from jesse.store import store
 
 
-<<<<<<< HEAD
 def equity_curve() -> list:
     start_date = datetime.fromtimestamp(store.app.starting_time / 1000)
     date_list = [start_date + timedelta(days=x) for x in range(len(store.app.daily_balance))]
@@ -31,9 +30,6 @@
 
 
 def portfolio_vs_asset_returns() -> None:
-=======
-def portfolio_vs_asset_returns(study_name: str) -> None:
->>>>>>> f89b34d7
     register_matplotlib_converters()
     trades = store.completed_trades.trades
     # create a plot figure
@@ -150,12 +146,5 @@
     now = str(arrow.utcnow())[0:19]
     # make sure directories exist
     os.makedirs('./storage/charts', exist_ok=True)
-<<<<<<< HEAD
     file_path = f'storage/charts/{jh.get_session_id()}.png'.replace(":", "-")
-    plt.savefig(file_path)
-=======
-    file_path = f'storage/charts/{mode}-{now}-{study_name}.png'.replace(":", "-")
-    plt.savefig(file_path)
-
-    print(f'\nChart output saved at:\n{file_path}')
->>>>>>> f89b34d7
+    plt.savefig(file_path)