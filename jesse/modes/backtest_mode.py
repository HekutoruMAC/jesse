--- conflicted
+++ resolved
@@ -398,11 +398,6 @@
 
 
 def _simulate_price_change_effect(real_candle: np.ndarray, exchange: str, symbol: str) -> None:
-<<<<<<< HEAD
-    orders = store.orders.get_active_orders(exchange, symbol)
-
-=======
->>>>>>> ce799d00
     current_temp_candle = real_candle.copy()
     executed_order = False
 
@@ -783,15 +778,11 @@
 
 
 def _get_executing_orders(exchange, symbol, real_candle):
-<<<<<<< HEAD
     orders = store.orders.get_active_orders(exchange, symbol)
     active_orders = [order for order in orders if order.is_active]
-=======
-    orders = store.orders.get_orders(exchange, symbol)
->>>>>>> ce799d00
     return [
         order
-        for order in orders
+        for order in active_orders
         if order.is_active and candle_includes_price(real_candle, order.price)
     ]
 
