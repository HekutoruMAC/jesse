--- conflicted
+++ resolved
@@ -223,7 +223,7 @@
     begin_time_track = time.time()
 
     key = f"{config['app']['considering_candles'][0][0]}-{config['app']['considering_candles'][0][1]}"
-    first_candles_set = candles[key]["candles"]
+    first_candles_set = candles[key]['candles']
 
     length = simulation_minutes_length(candles)
     prepare_times_before_simulation(candles)
@@ -558,26 +558,6 @@
         config["app"]["debug_mode"] = True
 
     begin_time_track = time.time()
-<<<<<<< HEAD
-=======
-    key = f"{config['app']['considering_candles'][0][0]}-{config['app']['considering_candles'][0][1]}"
-    first_candles_set = candles[key]["candles"]
-    length = len(first_candles_set)
-    try:
-        store.app.starting_time = first_candles_set[0][0]
-    except IndexError:
-        raise IndexError('Check your "warm_up_candles" config value')
-    store.app.time = first_candles_set[0][0]
-
-    # initiate strategies
-    for r in router.routes:
-        # if the r.strategy is str read it from file
-        if isinstance(r.strategy_name, str):
-            StrategyClass = jh.get_strategy_class(r.strategy_name)
-        # else it is a class object so just use it
-        else:
-            StrategyClass = r.strategy_name
->>>>>>> 7d55be99
 
     length = simulation_minutes_length(candles)
     prepare_times_before_simulation(candles)
@@ -586,9 +566,8 @@
     # add initial balance
     save_daily_portfolio_balance()
 
-<<<<<<< HEAD
-    progressbar = Progressbar(length, step=60)
     candles_step = calculate_minimum_candle_step()
+    progressbar = Progressbar(length, step=candles_step)
     for i in range(0, length, candles_step):
         # update time moved to _simulate_price_change_effect__multiple_candles
         # store.app.time = first_candles_set[i][0] + (60_000 * candles_step)
@@ -597,80 +576,6 @@
         update_progress_bar(progressbar, run_silently, i)
 
         execute_routes(i, candles_step)
-=======
-    candles_step = _calculate_min_step()
-    progressbar = Progressbar(length, step=candles_step)
-
-    for i in range(0, length, candles_step):
-        # add candles
-        for j in candles:
-            short_candles = candles[j]["candles"][i: i + candles_step]
-            if i != 0:
-                previous_short_candles = candles[j]["candles"][i - 1]
-                # work the same, the fix needs to be done only on the gap of 1m edge candles.
-                short_candles[0] = _get_fixed_jumped_candle(
-                    previous_short_candles, short_candles[0]
-                )
-            exchange = candles[j]["exchange"]
-            symbol = candles[j]["symbol"]
-
-            _simulate_price_change_effect_multiple_candles(
-                short_candles, exchange, symbol
-            )
-
-            # generate and add candles for bigger timeframes
-            for timeframe in config["app"]["considering_timeframes"]:
-                # for 1m, no work is needed
-                if timeframe == "1m":
-                    continue
-
-                count = jh.timeframe_to_one_minutes(timeframe)
-
-                if (i + candles_step) % count == 0:
-                    generated_candle = generate_candle_from_one_minutes(
-                        timeframe,
-                        candles[j]["candles"][i - count + candles_step: i + candles_step],
-                    )
-
-                    store.candles.add_candle(
-                        generated_candle,
-                        exchange,
-                        symbol,
-                        timeframe,
-                        with_execution=False,
-                        with_generation=False,
-                    )
-
-        # update progressbar
-        if not run_silently and i % 60 == 0:
-            progressbar.update()
-            sync_publish(
-                "progressbar",
-                {
-                    "current": progressbar.current,
-                    "estimated_remaining_seconds": progressbar.estimated_remaining_seconds,
-                },
-            )
-
-        # now that all new generated candles are ready, execute
-        for r in router.routes:
-            count = jh.timeframe_to_one_minutes(r.timeframe)
-
-            # 1m timeframe
-            if r.timeframe == timeframes.MINUTE_1:
-                r.strategy._execute()
-            elif (i + candles_step) % count == 0:
-                # print candle
-                if jh.is_debuggable("trading_candles"):
-                    print_candle(
-                        store.candles.get_current_candle(
-                            r.exchange, r.symbol, r.timeframe
-                        ),
-                        False,
-                        r.symbol,
-                    )
-                r.strategy._execute()
->>>>>>> 7d55be99
 
         # now check to see if there's any MARKET orders waiting to be executed
         execute_market_orders()
@@ -719,7 +624,6 @@
     return np.gcd.reduce(consider_time_frames)
 
 
-<<<<<<< HEAD
 def simulate_new_candles(candles: dict, candle_index: int, candles_step: int) -> None:
     i = candle_index
     # add candles
@@ -734,7 +638,7 @@
         exchange = candles[j]["exchange"]
         symbol = candles[j]["symbol"]
 
-        _simulate_price_change_effect__multiple_candles(
+        _simulate_price_change_effect_multiple_candles(
             short_candles, exchange, symbol
         )
 
@@ -750,9 +654,9 @@
                 generated_candle = generate_candle_from_one_minutes(
                     timeframe,
                     candles[j]["candles"][
-                    i - count + candles_step: i + candles_step
-                    ],
+                    i - count + candles_step: i + candles_step],
                 )
+
                 store.candles.add_candle(
                     generated_candle,
                     exchange,
@@ -763,12 +667,8 @@
                 )
 
 
-def _simulate_price_change_effect__multiple_candles(
-    short_timeframes_candles: np.ndarray, exchange: str, symbol: str
-=======
 def _simulate_price_change_effect_multiple_candles(
         short_timeframes_candles: np.ndarray, exchange: str, symbol: str
->>>>>>> 7d55be99
 ) -> None:
     real_candle = np.array(
         [
