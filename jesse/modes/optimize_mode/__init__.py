import os
from multiprocessing import cpu_count
from typing import Dict, List, Tuple
import arrow
import click
import jesse.helpers as jh
from jesse.modes.backtest_mode import load_candles
from jesse.services.validators import validate_routes
from jesse.store import store
from .Optimize import Optimizer
from jesse.services.failure import register_custom_exception_handler
from jesse.routes import router

os.environ['NUMEXPR_MAX_THREADS'] = str(cpu_count())


def run(
        debug_mode,
        user_config: dict,
        routes: List[Dict[str, str]],
        extra_routes: List[Dict[str, str]],
        start_date: str,
        finish_date: str,
        optimal_total: int,
        csv: bool,
        json: bool
) -> None:
    from jesse.config import config, set_config
    config['app']['trading_mode'] = 'optimize'

    # debug flag
    config['app']['debug_mode'] = debug_mode

    try:
        cpu_cores = int(user_config['cpu_cores'])
    except ValueError:
        raise ValueError('cpu_cores must be an integer value greater than 0. Please check your settings page for optimization.')

    # inject config
    set_config(user_config)

    # set routes
    router.initiate(routes, extra_routes)

    store.app.set_session_id()

    register_custom_exception_handler()

    # validate routes
    validate_routes(router)

    # load historical candles and divide them into training
    # and testing periods (15% for test, 85% for training)
<<<<<<< HEAD
    print('Loading candles and dividing them into training and testing sets...')
    training_candles, testing_candles = _get_training_and_testing_candles(start_date, finish_date)
=======
    training_warmup_candles, training_candles, testing_warmup_candles, testing_candles = _get_training_and_testing_candles(
        start_date, finish_date
    )
>>>>>>> 2bf7e2d2

    optimizer = Optimizer(
        training_warmup_candles,
        training_candles,
        testing_warmup_candles,
        testing_candles,
        optimal_total,
        cpu_cores,
        csv,
        json,
        start_date,
        finish_date
    )

    # start the process
    try:
        optimizer.run()
    except KeyboardInterrupt:
        print('==> Optimization has been interrupted by the user.')
        jh.terminate_app()


def _get_training_and_testing_candles(
        start_date_str: str,
        finish_date_str: str,
) -> Tuple[dict, dict, dict, dict]:
    start_date_timestamp = jh.arrow_to_timestamp(arrow.get(start_date_str, 'YYYY-MM-DD'))
    finish_date_timestamp = jh.arrow_to_timestamp(arrow.get(finish_date_str, 'YYYY-MM-DD'))

    # divide into training(85%) and testing(15%) sets
    days_diff = jh.date_diff_in_days(jh.timestamp_to_arrow(start_date_timestamp), jh.timestamp_to_arrow(finish_date_timestamp))
    training_start_date = start_date_timestamp
    training_finish_date = int(start_date_timestamp + (days_diff * 0.85 * 86400 * 1000))  # convert seconds to milliseconds
    # make sure starting from the beginning of the day instead
    training_finish_date = jh.timestamp_to_arrow(training_finish_date).ceil('day').int_timestamp * 1000
    testing_start_date = training_finish_date
    testing_finish_date = finish_date_timestamp

    training_warmup_candles, training_candles = load_candles(training_start_date, training_finish_date)
    testing_warmup_candles, testing_candles = load_candles(testing_start_date, testing_finish_date)

    return training_warmup_candles, training_candles, testing_warmup_candles, testing_candles<|MERGE_RESOLUTION|>--- conflicted
+++ resolved
@@ -51,14 +51,9 @@
 
     # load historical candles and divide them into training
     # and testing periods (15% for test, 85% for training)
-<<<<<<< HEAD
-    print('Loading candles and dividing them into training and testing sets...')
-    training_candles, testing_candles = _get_training_and_testing_candles(start_date, finish_date)
-=======
     training_warmup_candles, training_candles, testing_warmup_candles, testing_candles = _get_training_and_testing_candles(
         start_date, finish_date
     )
->>>>>>> 2bf7e2d2
 
     optimizer = Optimizer(
         training_warmup_candles,
